--- conflicted
+++ resolved
@@ -7,18 +7,11 @@
 import pickle
 import random
 
-<<<<<<< HEAD
-from runstats import Statistics as FastStatistics
-from runstats import ExponentialStatistics as FastExponentialStatistics
-from runstats import Regression as FastRegression
-from runstats.core import Statistics as CoreStatistics
-=======
 import pytest
 
 from runstats import ExponentialStatistics as FastExponentialStatistics
 from runstats import Regression as FastRegression
 from runstats import Statistics as FastStatistics
->>>>>>> 1f83c9e9
 from runstats.core import ExponentialStatistics as CoreExponentialStatistics
 from runstats.core import Regression as CoreRegression
 from runstats.core import Statistics as CoreStatistics
@@ -137,16 +130,10 @@
     assert delta_stats.maximum() == max(alpha + beta)
 
 
-<<<<<<< HEAD
-@pytest.mark.parametrize('ExponentialStatistics', [
-    CoreExponentialStatistics, FastExponentialStatistics
-])
-=======
-@pytest.mark.parametrize(
-    'ExponentialStatistics',
-    [CoreExponentialStatistics, FastExponentialStatistics],
-)
->>>>>>> 1f83c9e9
+@pytest.mark.parametrize(
+    'ExponentialStatistics',
+    [CoreExponentialStatistics, FastExponentialStatistics],
+)
 def test_exponential_statistics(ExponentialStatistics):
     random.seed(0)
     alpha = [random.random() for _ in range(count)]
@@ -155,13 +142,8 @@
     alpha_exp_stats_zero = ExponentialStatistics(0.9999)
     alpha_exp_stats_init = ExponentialStatistics(
         decay=0.9999,
-<<<<<<< HEAD
-        initial_mean=mean(alpha),
-        initial_variance=variance(alpha, 0)
-=======
         mean=mean(alpha),
         variance=variance(alpha, 0),
->>>>>>> 1f83c9e9
     )
 
     for val in big_alpha:
@@ -170,47 +152,25 @@
 
     assert error(mean(big_alpha), alpha_exp_stats_zero.mean()) < limit
     assert error(mean(big_alpha), alpha_exp_stats_init.mean()) < limit
-<<<<<<< HEAD
-    assert error(variance(big_alpha, 0), alpha_exp_stats_zero.variance()) < limit
-    assert error(variance(big_alpha, 0), alpha_exp_stats_init.variance()) < limit
-=======
     assert (
         error(variance(big_alpha, 0), alpha_exp_stats_zero.variance()) < limit
     )
     assert (
         error(variance(big_alpha, 0), alpha_exp_stats_init.variance()) < limit
     )
->>>>>>> 1f83c9e9
     assert error(stddev(big_alpha, 0), alpha_exp_stats_zero.stddev()) < limit
     assert error(stddev(big_alpha, 0), alpha_exp_stats_init.stddev()) < limit
 
     alpha_exp_stats_zero.clear()
-<<<<<<< HEAD
-    alpha_exp_stats_zero.change_decay(0.1)
-    alpha_exp_stats_init.clear(
-        new_decay=0.1,
-        new_mean=mean(alpha),
-        new_variance=variance(alpha, 0)
-=======
     alpha_exp_stats_zero.decay = 0.1
     alpha_exp_stats_init.clear(
         decay=0.1, mean=mean(alpha), variance=variance(alpha, 0)
->>>>>>> 1f83c9e9
     )
 
     for val in big_alpha:
         alpha_exp_stats_zero.push(val)
         alpha_exp_stats_init.push(val)
 
-<<<<<<< HEAD
-    assert error(alpha_exp_stats_zero.mean(), alpha_exp_stats_init.mean()) < limit
-    assert error(
-        alpha_exp_stats_zero.variance(), alpha_exp_stats_init.variance()
-    ) < limit
-    assert error(
-        alpha_exp_stats_zero.stddev(), alpha_exp_stats_init.stddev()
-    ) < limit
-=======
     assert (
         error(alpha_exp_stats_zero.mean(), alpha_exp_stats_init.mean()) < limit
     )
@@ -222,7 +182,6 @@
         error(alpha_exp_stats_zero.stddev(), alpha_exp_stats_init.stddev())
         < limit
     )
->>>>>>> 1f83c9e9
 
     alpha_exp_stats = ExponentialStatistics(0.1, iterable=alpha)
     beta = [random.random() * 2 for _ in range(count)]
@@ -244,11 +203,7 @@
 
     current_mean = alpha_exp_stats.mean()
     current_variance = alpha_exp_stats.variance()
-<<<<<<< HEAD
-    alpha_exp_stats.change_decay(0.99999999)
-=======
     alpha_exp_stats.decay = 0.99999999
->>>>>>> 1f83c9e9
 
     for val in range(10):
         alpha_exp_stats.push(val)
@@ -256,11 +211,7 @@
     assert (error(current_mean, alpha_exp_stats.mean())) < limit
     assert (error(current_variance, alpha_exp_stats.variance())) < limit
 
-<<<<<<< HEAD
-    alpha_exp_stats.change_decay(0.1)
-=======
     alpha_exp_stats.decay = 0.1
->>>>>>> 1f83c9e9
 
     for val in range(10):
         alpha_exp_stats.push(val)
@@ -269,20 +220,13 @@
     assert (error(current_variance, alpha_exp_stats.variance())) > limit
 
 
-<<<<<<< HEAD
-@pytest.mark.parametrize('Statistics,Regression', [
-    (CoreStatistics, CoreRegression),
-    (FastStatistics, FastRegression),
-])
-=======
-@pytest.mark.parametrize(
-    'Statistics,Regression',
-    [
-        (CoreStatistics, CoreRegression),
-        (FastStatistics, FastRegression),
-    ],
-)
->>>>>>> 1f83c9e9
+@pytest.mark.parametrize(
+    'Statistics,Regression',
+    [
+        (CoreStatistics, CoreRegression),
+        (FastStatistics, FastRegression),
+    ],
+)
 def test_add_statistics(Statistics, Regression):
     stats0 = Statistics()
     stats10 = Statistics(range(10))
@@ -290,16 +234,10 @@
     assert (stats10 + stats0) == stats10
 
 
-<<<<<<< HEAD
-@pytest.mark.parametrize('ExponentialStatistics', [
-    CoreExponentialStatistics, FastExponentialStatistics
-])
-=======
-@pytest.mark.parametrize(
-    'ExponentialStatistics',
-    [CoreExponentialStatistics, FastExponentialStatistics],
-)
->>>>>>> 1f83c9e9
+@pytest.mark.parametrize(
+    'ExponentialStatistics',
+    [CoreExponentialStatistics, FastExponentialStatistics],
+)
 def test_add_exponential_statistics(ExponentialStatistics):
     exp_stats0 = ExponentialStatistics(0.9)
     exp_stats10 = ExponentialStatistics(0.9, iterable=range(10))
@@ -404,16 +342,10 @@
     assert stats == Statistics.fromstate(stats.get_state())
 
 
-<<<<<<< HEAD
-@pytest.mark.parametrize('ExponentialStatistics', [
-    CoreExponentialStatistics, FastExponentialStatistics
-])
-=======
-@pytest.mark.parametrize(
-    'ExponentialStatistics',
-    [CoreExponentialStatistics, FastExponentialStatistics],
-)
->>>>>>> 1f83c9e9
+@pytest.mark.parametrize(
+    'ExponentialStatistics',
+    [CoreExponentialStatistics, FastExponentialStatistics],
+)
 def test_get_set_state_exponential_statistics(ExponentialStatistics):
     random.seed(0)
     vals = [random.random() for _ in range(count)]
@@ -422,24 +354,6 @@
 
     new_exp_stats = ExponentialStatistics(0.8)
     assert exp_stats != new_exp_stats
-<<<<<<< HEAD
-    assert new_exp_stats.get_decay() == 0.8
-    new_exp_stats.set_state(exp_state)
-    assert new_exp_stats.get_decay() == 0.9
-    assert exp_stats == new_exp_stats
-    new_exp_stats.change_decay(0.1)
-    assert exp_stats != new_exp_stats
-    assert exp_stats.mean() == new_exp_stats.mean()
-    assert exp_stats.variance() == new_exp_stats.variance()
-    assert new_exp_stats.get_decay() == 0.1
-
-    assert exp_stats == ExponentialStatistics.fromstate(exp_stats.get_state())
-
-@pytest.mark.parametrize('Statistics,Regression', [
-    (CoreStatistics, CoreRegression),
-    (FastStatistics, FastRegression),
-])
-=======
     assert new_exp_stats.decay == 0.8
     new_exp_stats.set_state(exp_state)
     assert new_exp_stats.decay == 0.9
@@ -460,7 +374,6 @@
         (FastStatistics, FastRegression),
     ],
 )
->>>>>>> 1f83c9e9
 def test_get_set_state_regression(Statistics, Regression):
     random.seed(0)
     tail = -10
@@ -504,16 +417,10 @@
         assert stats == unpickled_stats, 'protocol: %s' % num
 
 
-<<<<<<< HEAD
-@pytest.mark.parametrize('ExponentialStatistics', [
-    CoreExponentialStatistics, FastExponentialStatistics
-])
-=======
-@pytest.mark.parametrize(
-    'ExponentialStatistics',
-    [CoreExponentialStatistics, FastExponentialStatistics],
-)
->>>>>>> 1f83c9e9
+@pytest.mark.parametrize(
+    'ExponentialStatistics',
+    [CoreExponentialStatistics, FastExponentialStatistics],
+)
 def test_pickle_exponential_statistics(ExponentialStatistics):
     exp_stats = ExponentialStatistics(0.9, iterable=range(10))
     for num in range(pickle.HIGHEST_PROTOCOL):
@@ -522,20 +429,13 @@
         assert exp_stats == unpickled_exp_stats, 'protocol: %s' % num
 
 
-<<<<<<< HEAD
-@pytest.mark.parametrize('Statistics,Regression', [
-    (CoreStatistics, CoreRegression),
-    (FastStatistics, FastRegression),
-])
-=======
-@pytest.mark.parametrize(
-    'Statistics,Regression',
-    [
-        (CoreStatistics, CoreRegression),
-        (FastStatistics, FastRegression),
-    ],
-)
->>>>>>> 1f83c9e9
+@pytest.mark.parametrize(
+    'Statistics,Regression',
+    [
+        (CoreStatistics, CoreRegression),
+        (FastStatistics, FastRegression),
+    ],
+)
 def test_pickle_regression(Statistics, Regression):
     regr = Regression(enumerate(range(10)))
     for num in range(pickle.HIGHEST_PROTOCOL):
@@ -559,16 +459,10 @@
     assert stats == deepcopy_stats
 
 
-<<<<<<< HEAD
-@pytest.mark.parametrize('ExponentialStatistics', [
-    CoreExponentialStatistics, FastExponentialStatistics
-])
-=======
-@pytest.mark.parametrize(
-    'ExponentialStatistics',
-    [CoreExponentialStatistics, FastExponentialStatistics],
-)
->>>>>>> 1f83c9e9
+@pytest.mark.parametrize(
+    'ExponentialStatistics',
+    [CoreExponentialStatistics, FastExponentialStatistics],
+)
 def test_copy_exponential_statistics(ExponentialStatistics):
     exp_stats = ExponentialStatistics(0.9, iterable=range(10))
     copy_exp_stats = copy.copy(exp_stats)
@@ -577,20 +471,13 @@
     assert exp_stats == deepcopy_exp_stats
 
 
-<<<<<<< HEAD
-@pytest.mark.parametrize('Statistics,Regression', [
-    (CoreStatistics, CoreRegression),
-    (FastStatistics, FastRegression),
-])
-=======
-@pytest.mark.parametrize(
-    'Statistics,Regression',
-    [
-        (CoreStatistics, CoreRegression),
-        (FastStatistics, FastRegression),
-    ],
-)
->>>>>>> 1f83c9e9
+@pytest.mark.parametrize(
+    'Statistics,Regression',
+    [
+        (CoreStatistics, CoreRegression),
+        (FastStatistics, FastRegression),
+    ],
+)
 def test_copy_regression(Statistics, Regression):
     regr = Regression(enumerate(range(10)))
     copy_regr = copy.copy(regr)
@@ -614,16 +501,10 @@
     assert stats1 != stats2
 
 
-<<<<<<< HEAD
-@pytest.mark.parametrize('ExponentialStatistics', [
-    CoreExponentialStatistics, FastExponentialStatistics
-])
-=======
-@pytest.mark.parametrize(
-    'ExponentialStatistics',
-    [CoreExponentialStatistics, FastExponentialStatistics],
-)
->>>>>>> 1f83c9e9
+@pytest.mark.parametrize(
+    'ExponentialStatistics',
+    [CoreExponentialStatistics, FastExponentialStatistics],
+)
 def test_equality_exponential_statistics(ExponentialStatistics):
     exp_stats1 = ExponentialStatistics(0.9, iterable=range(10))
     exp_stats2 = ExponentialStatistics(0.9, iterable=range(10))
@@ -632,20 +513,13 @@
     assert exp_stats1 != exp_stats2
 
 
-<<<<<<< HEAD
-@pytest.mark.parametrize('Statistics,Regression', [
-    (CoreStatistics, CoreRegression),
-    (FastStatistics, FastRegression),
-])
-=======
-@pytest.mark.parametrize(
-    'Statistics,Regression',
-    [
-        (CoreStatistics, CoreRegression),
-        (FastStatistics, FastRegression),
-    ],
-)
->>>>>>> 1f83c9e9
+@pytest.mark.parametrize(
+    'Statistics,Regression',
+    [
+        (CoreStatistics, CoreRegression),
+        (FastStatistics, FastRegression),
+    ],
+)
 def test_equality_regression(Statistics, Regression):
     regr1 = Regression(enumerate(range(10)))
     regr2 = Regression(enumerate(range(10)))
@@ -778,18 +652,11 @@
         stats1 * stats2
 
 
-<<<<<<< HEAD
-@pytest.mark.parametrize('ExponentialStatistics', [
-    CoreExponentialStatistics, FastExponentialStatistics
-])
-def test_raise_if_invalid_multiply(ExponentialStatistics):
-=======
 @pytest.mark.parametrize(
     'ExponentialStatistics',
     [CoreExponentialStatistics, FastExponentialStatistics],
 )
 def test_raise_if_invalid_multiply_exp(ExponentialStatistics):
->>>>>>> 1f83c9e9
     with pytest.raises(ValueError):
         ExponentialStatistics(0)
         ExponentialStatistics(1)

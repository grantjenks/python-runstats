--- conflicted
+++ resolved
@@ -297,7 +297,17 @@
 
 
 @pytest.mark.parametrize(
-<<<<<<< HEAD
+    'ExponentialMovingStatistics',
+    [CoreExponentialStatistics, FastExponentialStatistics],
+)
+def test_bad_decay(ExponentialStatistics):
+    with pytest.raises(ValueError):
+        ExponentialStatistics(decay=2.0)
+    with pytest.raises(ValueError):
+        ExponentialStatistics(decay=-1.0)
+
+
+@pytest.mark.parametrize(
     'ExponentialMovingCovariance',
     [CoreExponentialCovariance, FastExponentialCovariance],
 )
@@ -338,17 +348,6 @@
 
     exp_cov_3 = exp_cov * 0.5 + exp_cov * 0.5
     assert exp_cov_3 == exp_cov
-=======
-    'ExponentialStatistics',
-    [CoreExponentialStatistics, FastExponentialStatistics],
-)
-def test_bad_decay(ExponentialStatistics):
-    with pytest.raises(ValueError):
-        ExponentialStatistics(decay=2.0)
-    with pytest.raises(ValueError):
-        ExponentialStatistics(decay=-1.0)
->>>>>>> 68c87fa9
-
 
 @pytest.mark.parametrize(
     'Statistics,Regression',
@@ -860,7 +859,6 @@
     )
     assert weighted_var == gamma_exp_stats.variance()
     assert alpha_exp_stats._decay == gamma_exp_stats._decay
-<<<<<<< HEAD
     assert beta_exp_stats._decay != gamma_exp_stats._decay
 
 
@@ -1173,7 +1171,4 @@
 
     with pytest.raises(ValueError):
         exp_stats_time.delay = 0
-        exp_stats_time.delay = -1
-=======
-    assert beta_exp_stats._decay != gamma_exp_stats._decay
->>>>>>> 68c87fa9
+        exp_stats_time.delay = -1
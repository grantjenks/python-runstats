--- conflicted
+++ resolved
@@ -4,13 +4,12 @@
 Covariance in a single pass.
 
 """
+
 from __future__ import division
 
-<<<<<<< HEAD
 import time
-=======
+
 NAN = float('nan')
->>>>>>> 68c87fa9
 
 
 class Statistics:
@@ -297,7 +296,7 @@
         statistics summary.
 
         Can discount values based on time passed instead of position if delay is
-        set from None to a value. Setting delay (in seconds) computes a dynamic
+        set. Setting delay (in seconds) computes a dynamic
         decay rate each time a value is pushed for weighting that value:
         dynamic_decay = decay ** (sec_from_last_push / delay).
         When the first value x is pushed, sec_from_last_push is the difference
@@ -309,19 +308,16 @@
         Note that at object initialization the values in iterable are weighted
         as if delay has not been set.
         """
-<<<<<<< HEAD
         self.decay = decay
-        self._initial_mean = float(mean)
-        self._initial_variance = float(variance)
+        self._initial_mean = mean
+        self._initial_variance = variance
         self._mean = self._initial_mean
         self._variance = self._initial_variance
+
         self._current_time = None
         self._time_diff = None
         self.delay = None
 
-=======
-        self.clear(mean, variance, decay)
->>>>>>> 68c87fa9
         for value in iterable:
             self.push(value)
 
@@ -329,7 +325,7 @@
 
     @property
     def decay(self):
-        """Decay rate for old values."""
+        """Exponential decay rate of old values."""
         return self._decay
 
     @decay.setter
@@ -341,7 +337,6 @@
             raise ValueError('decay must be between 0 and 1')
         self._decay = value
 
-<<<<<<< HEAD
     @property
     def delay(self):
         """Delay in sec for time based discounting"""
@@ -349,6 +344,9 @@
 
     @delay.setter
     def delay(self, value):
+        self._set_delay(value)
+
+    def _set_delay(self, value):
         if value is not None:
             if value <= 0:
                 raise ValueError('delay must be > 0')
@@ -367,14 +365,6 @@
         self._variance = self._initial_variance
         self._current_time = time.time() if self.is_time_based() else None
         self._time_diff = None
-=======
-    def clear(self, mean=0.0, variance=0.0, decay=None):
-        """Clear ExponentialStatistics object."""
-        self._mean = mean
-        self._variance = variance
-        if decay is not None:
-            self._set_decay(decay)
->>>>>>> 68c87fa9
 
     def __eq__(self, that):
         return self.get_state() == that.get_state()
@@ -470,7 +460,6 @@
         return bool(self.delay)
 
     def push(self, value):
-<<<<<<< HEAD
         """Add `value` to the ExponentialMovingStatistics summary."""
         if self.is_time_based():
             diff = (
@@ -484,12 +473,7 @@
         else:
             decay = self.decay
 
-        value = float(value)
         alpha = 1.0 - decay
-=======
-        """Add `value` to the ExponentialStatistics summary."""
-        alpha = 1.0 - self._decay
->>>>>>> 68c87fa9
         diff = value - self._mean
         incr = alpha * diff
         self._variance += alpha * (decay * diff ** 2 - self._variance)
@@ -507,69 +491,45 @@
         """Exponential standard deviation of values."""
         return self.variance() ** 0.5
 
-<<<<<<< HEAD
+    def _add(self, that):
+        """Add two ExponentialMovingStatistics objects together."""
+        sigma = self.copy()
+        sigma._iadd(that)
+
+        if sigma.is_time_based():
+            sigma.clear_timer()
+
+        return sigma
+
     def __add__(self, that):
         """Add two ExponentialMovingStatistics objects together."""
-        sigma = self.copy()
-        sigma += that
-
-        if sigma.is_time_based():
-            sigma.clear_timer()
-
-        return sigma
-
-    def __iadd__(self, that):
+        return self._add(that)
+
+    def _iadd(self, that):
         """Add another ExponentialMovingStatistics object to this one."""
-=======
-    def _add(self, that):
-        """Add two ExponentialStatistics objects together."""
-        sigma = self.copy()
-        sigma._iadd(that)
-        return sigma
-
-    def __add__(self, that):
-        """Add two ExponentialStatistics objects together."""
-        return self._add(that)
-
-    def _iadd(self, that):
-        """Add another ExponentialStatistics object to this one."""
->>>>>>> 68c87fa9
         self._mean += that.mean()
         self._variance += that.variance()
         return self
 
-<<<<<<< HEAD
-    def __mul__(self, that):
-        """Multiply by a scalar to change ExponentialMovingStatistics
-        weighting.
-
-        """
-=======
     def __iadd__(self, that):
-        """Add another ExponentialStatistics object to this one."""
+        """Add another ExponentialMovingStatistics object to this one."""
         return self._iadd(that)
 
     def _mul(self, that):
-        """Multiply by a scalar to change ExponentialStatistics weighting."""
->>>>>>> 68c87fa9
+        """Multiply by a scalar to change ExponentialMovingStatistics weighting."""
         sigma = self.copy()
         sigma._imul(that)
         return sigma
 
     def __mul__(self, that):
-        """Multiply by a scalar to change ExponentialStatistics weighting."""
-        if isinstance(self, ExponentialStatistics):
+        """Multiply by a scalar to change ExponentialMovingStatistics weighting."""
+        if isinstance(self, ExponentialMovingStatistics):
             return self._mul(that)
         # https://stackoverflow.com/q/33218006/232571
         return that._mul(self)  # pragma: no cover
 
-<<<<<<< HEAD
-    def __imul__(self, that):
+    def _imul(self, that):
         """Multiply by a scalar to change ExponentialMovingStatistics weighting
-=======
-    def _imul(self, that):
-        """Multiply by a scalar to change ExponentialStatistics weighting
->>>>>>> 68c87fa9
         in-place.
 
         """
@@ -578,7 +538,7 @@
         return self
 
     def __imul__(self, that):
-        """Multiply by a scalar to change ExponentialStatistics weighting
+        """Multiply by a scalar to change ExponentialMovingStatistics weighting
         in-place.
 
         """
@@ -768,7 +728,7 @@
         statistics summary.
 
         """
-        self._initial_covariance = float(covariance)
+        self._initial_covariance = covariance
         self._covariance = self._initial_covariance
         self._xstats = ExponentialMovingStatistics(
             decay=decay, mean=mean_x, variance=variance_x
@@ -894,11 +854,4 @@
 
 def make_exponential_covariance(state):
     """Make Regression object from state."""
-    return ExponentialMovingCovariance.fromstate(state)
-
-
-if __name__ == 'runstats.core':  # pragma: no cover
-    try:
-        from ._core import *  # noqa # pylint: disable=wildcard-import
-    except ImportError:
-        pass+    return ExponentialMovingCovariance.fromstate(state)
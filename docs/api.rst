.. automodule:: runstats


Statistics
..........

.. autoclass:: runstats.Statistics
   :members:
   :special-members:


Regression
..........

.. autoclass:: runstats.Regression
   :members:
   :special-members:

<<<<<<< HEAD
ExponentialStatistics
..........
=======

ExponentialStatistics
.....................
>>>>>>> 1f83c9e9

.. autoclass:: runstats.ExponentialStatistics
   :members:
   :special-members:<|MERGE_RESOLUTION|>--- conflicted
+++ resolved
@@ -16,14 +16,9 @@
    :members:
    :special-members:
 
-<<<<<<< HEAD
-ExponentialStatistics
-..........
-=======
 
 ExponentialStatistics
 .....................
->>>>>>> 1f83c9e9
 
 .. autoclass:: runstats.ExponentialStatistics
    :members:
